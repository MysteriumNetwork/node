/*
 * Copyright (C) 2017 The "MysteriumNetwork/node" Authors.
 *
 * This program is free software: you can redistribute it and/or modify
 * it under the terms of the GNU General Public License as published by
 * the Free Software Foundation, either version 3 of the License, or
 * (at your option) any later version.
 *
 * This program is distributed in the hope that it will be useful,
 * but WITHOUT ANY WARRANTY; without even the implied warranty of
 * MERCHANTABILITY or FITNESS FOR A PARTICULAR PURPOSE.  See the
 * GNU General Public License for more details.
 *
 * You should have received a copy of the GNU General Public License
 * along with this program.  If not, see <http://www.gnu.org/licenses/>.
 */

package client

// Fees represents the transactor fee
type Fees struct {
	Registration  uint64 `json:"registration"`
	Settlement    uint64 `json:"settlement"`
	Hermes        uint16 `json:"hermes"`
	DecreaseStake uint64 `json:"decreaseStake"`
}

// RegistrationDataDTO holds input data required to register new myst identity on blockchain smart contract
type RegistrationDataDTO struct {
	Status     string `json:"status"`
	Registered bool   `json:"registered"`
}

<<<<<<< HEAD
// ConnectionSessionListDTO copied from tequilapi endpoint
type ConnectionSessionListDTO struct {
	Sessions []ConnectionSessionDTO `json:"sessions"`
}

// ConnectionSessionDTO copied from tequilapi endpoint
type ConnectionSessionDTO struct {
	SessionID       string `json:"session_id"`
	ProviderID      string `json:"provider_id"`
	ServiceType     string `json:"service_type"`
	ProviderCountry string `json:"provider_country"`
	DateStarted     string `json:"date_started"`
	BytesSent       uint64 `json:"bytes_sent"`
	BytesReceived   uint64 `json:"bytes_received"`
	TokensSpent     uint64 `json:"tokens_spent"`
	Duration        uint64 `json:"duration"`
	Status          string `json:"status"`
}

// ServiceListDTO represents a list of running services on the node
type ServiceListDTO []ServiceInfoDTO

// ServiceInfoDTO represents running service information
type ServiceInfoDTO struct {
	ID          string               `json:"id"`
	ProviderID  string               `json:"provider_id"`
	ServiceType string               `json:"type"`
	Options     json.RawMessage      `json:"options"`
	Status      string               `json:"status"`
	Proposal    contract.ProposalDTO `json:"proposal"`
}

// ServiceSessionListDTO copied from tequilapi endpoint
type ServiceSessionListDTO struct {
	Sessions []ServiceSessionDTO `json:"sessions"`
}

// ServiceSessionDTO copied from tequilapi endpoint
type ServiceSessionDTO struct {
	ID         string `json:"id"`
	ConsumerID string `json:"consumer_id"`
}

// NATStatusDTO gives information about NAT traversal success or failure
type NATStatusDTO struct {
	Status string `json:"status"`
	Error  string `json:"error,omitempty"`
}

// SettleRequest represents the request to settle hermes promises
=======
// SettleRequest represents the request to settle accountant promises
>>>>>>> 49999272
type SettleRequest struct {
	HermesID   string `json:"hermes_id"`
	ProviderID string `json:"provider_id"`
}

// SettleWithBeneficiaryRequest represent the request to settle with new beneficiary address.
type SettleWithBeneficiaryRequest struct {
	SettleRequest
	Beneficiary string `json:"beneficiary"`
}

// DecreaseStakeRequest represents the decrease stake request.
type DecreaseStakeRequest struct {
	ID            string `json:"id,omitempty"`
	Amount        uint64 `json:"amount,omitempty"`
	TransactorFee uint64 `json:"transactor_fee,omitempty"`
}<|MERGE_RESOLUTION|>--- conflicted
+++ resolved
@@ -31,60 +31,7 @@
 	Registered bool   `json:"registered"`
 }
 
-<<<<<<< HEAD
-// ConnectionSessionListDTO copied from tequilapi endpoint
-type ConnectionSessionListDTO struct {
-	Sessions []ConnectionSessionDTO `json:"sessions"`
-}
-
-// ConnectionSessionDTO copied from tequilapi endpoint
-type ConnectionSessionDTO struct {
-	SessionID       string `json:"session_id"`
-	ProviderID      string `json:"provider_id"`
-	ServiceType     string `json:"service_type"`
-	ProviderCountry string `json:"provider_country"`
-	DateStarted     string `json:"date_started"`
-	BytesSent       uint64 `json:"bytes_sent"`
-	BytesReceived   uint64 `json:"bytes_received"`
-	TokensSpent     uint64 `json:"tokens_spent"`
-	Duration        uint64 `json:"duration"`
-	Status          string `json:"status"`
-}
-
-// ServiceListDTO represents a list of running services on the node
-type ServiceListDTO []ServiceInfoDTO
-
-// ServiceInfoDTO represents running service information
-type ServiceInfoDTO struct {
-	ID          string               `json:"id"`
-	ProviderID  string               `json:"provider_id"`
-	ServiceType string               `json:"type"`
-	Options     json.RawMessage      `json:"options"`
-	Status      string               `json:"status"`
-	Proposal    contract.ProposalDTO `json:"proposal"`
-}
-
-// ServiceSessionListDTO copied from tequilapi endpoint
-type ServiceSessionListDTO struct {
-	Sessions []ServiceSessionDTO `json:"sessions"`
-}
-
-// ServiceSessionDTO copied from tequilapi endpoint
-type ServiceSessionDTO struct {
-	ID         string `json:"id"`
-	ConsumerID string `json:"consumer_id"`
-}
-
-// NATStatusDTO gives information about NAT traversal success or failure
-type NATStatusDTO struct {
-	Status string `json:"status"`
-	Error  string `json:"error,omitempty"`
-}
-
-// SettleRequest represents the request to settle hermes promises
-=======
 // SettleRequest represents the request to settle accountant promises
->>>>>>> 49999272
 type SettleRequest struct {
 	HermesID   string `json:"hermes_id"`
 	ProviderID string `json:"provider_id"`
