/*
 * Copyright (C) 2017 The "MysteriumNetwork/node" Authors.
 *
 * This program is free software: you can redistribute it and/or modify
 * it under the terms of the GNU General Public License as published by
 * the Free Software Foundation, either version 3 of the License, or
 * (at your option) any later version.
 *
 * This program is distributed in the hope that it will be useful,
 * but WITHOUT ANY WARRANTY; without even the implied warranty of
 * MERCHANTABILITY or FITNESS FOR A PARTICULAR PURPOSE.  See the
 * GNU General Public License for more details.
 *
 * You should have received a copy of the GNU General Public License
 * along with this program.  If not, see <http://www.gnu.org/licenses/>.
 */

package endpoints

import (
	"encoding/json"
	"net/http"

	"github.com/julienschmidt/httprouter"
	"github.com/mysteriumnetwork/node/identity"
	identity_selector "github.com/mysteriumnetwork/node/identity/selector"
	"github.com/mysteriumnetwork/node/tequilapi/utils"
	"github.com/mysteriumnetwork/node/tequilapi/validation"
)

// swagger:model IdentityDTO
type identityDto struct {
	// identity in Ethereum address format
	// required: true
	// example: 0x0000000000000000000000000000000000000001
	ID string `json:"id"`
}

// swagger:model IdentityList
type identityList struct {
	Identities []identityDto `json:"identities"`
}

<<<<<<< HEAD
// swagger:model MyIdentityDTO
type myIdentityDTO struct {
=======
// swagger:model CurrentIdentityDTO
type currentIdentityDTO struct {
>>>>>>> b2ab0ea6
	Passphrase *string `json:"passphrase"`
}

// swagger:model IdentityCreationDTO
type identityCreationDto struct {
	Passphrase *string `json:"passphrase"`
}

// swagger:model IdentityUnlockingDTO
type identityUnlockingDto struct {
	Passphrase *string `json:"passphrase"`
}

type identitiesAPI struct {
	idm      identity.Manager
	selector identity_selector.Handler
}

func idToDto(id identity.Identity) identityDto {
	return identityDto{id.Address}
}

func mapIdentities(idArry []identity.Identity, f func(identity.Identity) identityDto) (idDtoArry []identityDto) {
	idDtoArry = make([]identityDto, len(idArry))
	for i, id := range idArry {
		idDtoArry[i] = f(id)
	}
	return
}

//NewIdentitiesEndpoint creates identities api controller used by tequilapi service
func NewIdentitiesEndpoint(idm identity.Manager, selector identity_selector.Handler) *identitiesAPI {
	return &identitiesAPI{idm, selector}
}

// swagger:operation GET /identities Identity listIdentities
// ---
// summary: Returns identities
// description: Returns list of identities
// responses:
//   200:
//     description: List of identities
//     schema:
//       "$ref": "#/definitions/IdentityList"
//   500:
//     description: Internal server error
//     schema:
//       "$ref": "#/definitions/ErrorMessageDTO"
func (endpoint *identitiesAPI) List(resp http.ResponseWriter, request *http.Request, _ httprouter.Params) {
	idArry := endpoint.idm.GetIdentities()
	idsSerializable := identityList{mapIdentities(idArry, idToDto)}

	utils.WriteAsJSON(idsSerializable, resp)
}

<<<<<<< HEAD
// swagger:operation PUT /me Identity myIdentity
=======
// swagger:operation PUT /identities/current Identity currentIdentity
>>>>>>> b2ab0ea6
// ---
// summary: Returns my current identity
// description: Tries to retrieve the last used identity, the first identity, or creates and returns a new identity
// parameters:
//   - in: body
//     name: body
//     description: Parameter in body (passphrase) required for creating new identity
//     schema:
<<<<<<< HEAD
//       $ref: "#/definitions/MyIdentityDTO"
// responses:
//   200:
//     description: Identity returned
=======
//       $ref: "#/definitions/CurrentIdentityDTO"
// responses:
//   200:
//     description: Unlocked identity returned
>>>>>>> b2ab0ea6
//     schema:
//       "$ref": "#/definitions/IdentityDTO"
//   400:
//     description: Bad Request
//     schema:
//       "$ref": "#/definitions/ErrorMessageDTO"
//   422:
//     description: Parameters validation error
//     schema:
//       "$ref": "#/definitions/ValidationErrorDTO"
//   500:
//     description: Internal server error
//     schema:
//       "$ref": "#/definitions/ErrorMessageDTO"
<<<<<<< HEAD
func (endpoint *identitiesAPI) Me(resp http.ResponseWriter, request *http.Request, _ httprouter.Params) {
	myIdentityRequest, err := toMyIdentityRequest(request)
=======
func (endpoint *identitiesAPI) Current(resp http.ResponseWriter, request *http.Request, params httprouter.Params) {
	// TODO: remove this hack when we replace our router
	address := params.ByName("id")
	if address == "current" {
		address = ""
	}

	myIdentityRequest, err := toCurrentIdentityRequest(request)
>>>>>>> b2ab0ea6
	if err != nil {
		utils.SendError(resp, err, http.StatusBadRequest)
		return
	}

<<<<<<< HEAD
	errorMap := validateMyIdentityRequest(myIdentityRequest)
=======
	errorMap := validateCurrentIdentityRequest(myIdentityRequest)
>>>>>>> b2ab0ea6
	if errorMap.HasErrors() {
		utils.SendValidationErrorMessage(resp, errorMap)
		return
	}

<<<<<<< HEAD
	id, err := endpoint.selector.UseOrCreate("", *myIdentityRequest.Passphrase)
=======
	id, err := endpoint.selector.UseOrCreate(address, *myIdentityRequest.Passphrase)
>>>>>>> b2ab0ea6

	if err != nil {
		utils.SendError(resp, err, http.StatusInternalServerError)
		return
	}
<<<<<<< HEAD
=======

>>>>>>> b2ab0ea6
	idDto := idToDto(id)
	utils.WriteAsJSON(idDto, resp)
}

// swagger:operation POST /identities Identity createIdentity
// ---
// summary: Creates new identity
// description: Creates identity and stores in keystore encrypted with passphrase
// parameters:
//   - in: body
//     name: body
//     description: Parameter in body (passphrase) required for creating new identity
//     schema:
//       $ref: "#/definitions/IdentityCreationDTO"
// responses:
//   200:
//     description: Identity created
//     schema:
//       "$ref": "#/definitions/IdentityDTO"
//   400:
//     description: Bad Request
//     schema:
//       "$ref": "#/definitions/ErrorMessageDTO"
//   422:
//     description: Parameters validation error
//     schema:
//       "$ref": "#/definitions/ValidationErrorDTO"
//   500:
//     description: Internal server error
//     schema:
//       "$ref": "#/definitions/ErrorMessageDTO"
func (endpoint *identitiesAPI) Create(resp http.ResponseWriter, request *http.Request, _ httprouter.Params) {
	createReq, err := toCreateRequest(request)
	if err != nil {
		utils.SendError(resp, err, http.StatusBadRequest)
		return
	}

	errorMap := validateCreationRequest(createReq)
	if errorMap.HasErrors() {
		utils.SendValidationErrorMessage(resp, errorMap)
		return
	}

	id, err := endpoint.idm.CreateNewIdentity(*createReq.Passphrase)
	if err != nil {
		utils.SendError(resp, err, http.StatusInternalServerError)
		return
	}

	idDto := idToDto(id)
	utils.WriteAsJSON(idDto, resp)
}

// swagger:operation PUT /identities/{id}/unlock Identity unlockIdentity
// ---
// summary: Unlocks identity
// description: Uses passphrase to decrypt identity stored in keystore
// parameters:
// - in: path
//   name: id
//   description: Identity stored in keystore
//   type: string
//   required: true
// - in: body
//   name: body
//   description: Parameter in body (passphrase) required for unlocking identity
//   schema:
//     $ref: "#/definitions/IdentityUnlockingDTO"
// responses:
//   202:
//     description: Identity unlocked
//   400:
//     description: Body parsing error
//     schema:
//       "$ref": "#/definitions/ErrorMessageDTO"
//   403:
//     description: Forbidden
//     schema:
//       "$ref": "#/definitions/ErrorMessageDTO"
//   500:
//     description: Internal server error
//     schema:
//       "$ref": "#/definitions/ErrorMessageDTO"
func (endpoint *identitiesAPI) Unlock(resp http.ResponseWriter, request *http.Request, params httprouter.Params) {
	id := params.ByName("id")
	unlockReq, err := toUnlockRequest(request)
	if err != nil {
		utils.SendError(resp, err, http.StatusBadRequest)
		return
	}

	errorMap := validateUnlockRequest(unlockReq)
	if errorMap.HasErrors() {
		utils.SendValidationErrorMessage(resp, errorMap)
		return
	}

	err = endpoint.idm.Unlock(id, *unlockReq.Passphrase)
	if err != nil {
		utils.SendError(resp, err, http.StatusForbidden)
		return
	}
	resp.WriteHeader(http.StatusAccepted)
}

func toCreateRequest(req *http.Request) (*identityCreationDto, error) {
	var identityCreationReq = &identityCreationDto{}
	err := json.NewDecoder(req.Body).Decode(&identityCreationReq)
	if err != nil {
		return nil, err
	}
	return identityCreationReq, nil
}

<<<<<<< HEAD
func toMyIdentityRequest(req *http.Request) (*myIdentityDTO, error) {
	var myIdentityReq = &myIdentityDTO{}
	err := json.NewDecoder(req.Body).Decode(&myIdentityReq)
	if err != nil {
		return nil, err
	}
	return myIdentityReq, nil
=======
func toCurrentIdentityRequest(req *http.Request) (*currentIdentityDTO, error) {
	var currentIdentityReq = &currentIdentityDTO{}
	err := json.NewDecoder(req.Body).Decode(&currentIdentityReq)
	if err != nil {
		return nil, err
	}
	return currentIdentityReq, nil
>>>>>>> b2ab0ea6
}

func toUnlockRequest(req *http.Request) (isUnlockingReq identityUnlockingDto, err error) {
	isUnlockingReq = identityUnlockingDto{}
	err = json.NewDecoder(req.Body).Decode(&isUnlockingReq)
	return
}

<<<<<<< HEAD
func validateMyIdentityRequest(unlockReq *myIdentityDTO) (errors *validation.FieldErrorMap) {
=======
func validateCurrentIdentityRequest(unlockReq *currentIdentityDTO) (errors *validation.FieldErrorMap) {
>>>>>>> b2ab0ea6
	errors = validation.NewErrorMap()
	if unlockReq.Passphrase == nil {
		errors.ForField("passphrase").AddError("required", "Field is required")
	}
	return
}

func validateUnlockRequest(unlockReq identityUnlockingDto) (errors *validation.FieldErrorMap) {
	errors = validation.NewErrorMap()
	if unlockReq.Passphrase == nil {
		errors.ForField("passphrase").AddError("required", "Field is required")
	}
	return
}

func validateCreationRequest(createReq *identityCreationDto) (errors *validation.FieldErrorMap) {
	errors = validation.NewErrorMap()
	if createReq.Passphrase == nil {
		errors.ForField("passphrase").AddError("required", "Field is required")
	}
	return
}

//AddRoutesForIdentities creates /identities endpoint on tequilapi service
func AddRoutesForIdentities(
	router *httprouter.Router,
	idm identity.Manager,
	selector identity_selector.Handler,
) {
	idmEnd := NewIdentitiesEndpoint(idm, selector)
<<<<<<< HEAD
	router.PUT("/me", idmEnd.Me)
=======
>>>>>>> b2ab0ea6
	router.GET("/identities", idmEnd.List)
	router.POST("/identities", idmEnd.Create)
	router.PUT("/identities/:id", idmEnd.Current)
	router.PUT("/identities/:id/unlock", idmEnd.Unlock)
}<|MERGE_RESOLUTION|>--- conflicted
+++ resolved
@@ -41,13 +41,8 @@
 	Identities []identityDto `json:"identities"`
 }
 
-<<<<<<< HEAD
-// swagger:model MyIdentityDTO
-type myIdentityDTO struct {
-=======
 // swagger:model CurrentIdentityDTO
 type currentIdentityDTO struct {
->>>>>>> b2ab0ea6
 	Passphrase *string `json:"passphrase"`
 }
 
@@ -103,11 +98,7 @@
 	utils.WriteAsJSON(idsSerializable, resp)
 }
 
-<<<<<<< HEAD
-// swagger:operation PUT /me Identity myIdentity
-=======
 // swagger:operation PUT /identities/current Identity currentIdentity
->>>>>>> b2ab0ea6
 // ---
 // summary: Returns my current identity
 // description: Tries to retrieve the last used identity, the first identity, or creates and returns a new identity
@@ -116,17 +107,10 @@
 //     name: body
 //     description: Parameter in body (passphrase) required for creating new identity
 //     schema:
-<<<<<<< HEAD
-//       $ref: "#/definitions/MyIdentityDTO"
-// responses:
-//   200:
-//     description: Identity returned
-=======
 //       $ref: "#/definitions/CurrentIdentityDTO"
 // responses:
 //   200:
 //     description: Unlocked identity returned
->>>>>>> b2ab0ea6
 //     schema:
 //       "$ref": "#/definitions/IdentityDTO"
 //   400:
@@ -141,10 +125,6 @@
 //     description: Internal server error
 //     schema:
 //       "$ref": "#/definitions/ErrorMessageDTO"
-<<<<<<< HEAD
-func (endpoint *identitiesAPI) Me(resp http.ResponseWriter, request *http.Request, _ httprouter.Params) {
-	myIdentityRequest, err := toMyIdentityRequest(request)
-=======
 func (endpoint *identitiesAPI) Current(resp http.ResponseWriter, request *http.Request, params httprouter.Params) {
 	// TODO: remove this hack when we replace our router
 	address := params.ByName("id")
@@ -153,36 +133,24 @@
 	}
 
 	myIdentityRequest, err := toCurrentIdentityRequest(request)
->>>>>>> b2ab0ea6
 	if err != nil {
 		utils.SendError(resp, err, http.StatusBadRequest)
 		return
 	}
 
-<<<<<<< HEAD
-	errorMap := validateMyIdentityRequest(myIdentityRequest)
-=======
 	errorMap := validateCurrentIdentityRequest(myIdentityRequest)
->>>>>>> b2ab0ea6
 	if errorMap.HasErrors() {
 		utils.SendValidationErrorMessage(resp, errorMap)
 		return
 	}
 
-<<<<<<< HEAD
-	id, err := endpoint.selector.UseOrCreate("", *myIdentityRequest.Passphrase)
-=======
 	id, err := endpoint.selector.UseOrCreate(address, *myIdentityRequest.Passphrase)
->>>>>>> b2ab0ea6
 
 	if err != nil {
 		utils.SendError(resp, err, http.StatusInternalServerError)
 		return
 	}
-<<<<<<< HEAD
-=======
-
->>>>>>> b2ab0ea6
+
 	idDto := idToDto(id)
 	utils.WriteAsJSON(idDto, resp)
 }
@@ -298,15 +266,6 @@
 	return identityCreationReq, nil
 }
 
-<<<<<<< HEAD
-func toMyIdentityRequest(req *http.Request) (*myIdentityDTO, error) {
-	var myIdentityReq = &myIdentityDTO{}
-	err := json.NewDecoder(req.Body).Decode(&myIdentityReq)
-	if err != nil {
-		return nil, err
-	}
-	return myIdentityReq, nil
-=======
 func toCurrentIdentityRequest(req *http.Request) (*currentIdentityDTO, error) {
 	var currentIdentityReq = &currentIdentityDTO{}
 	err := json.NewDecoder(req.Body).Decode(&currentIdentityReq)
@@ -314,7 +273,6 @@
 		return nil, err
 	}
 	return currentIdentityReq, nil
->>>>>>> b2ab0ea6
 }
 
 func toUnlockRequest(req *http.Request) (isUnlockingReq identityUnlockingDto, err error) {
@@ -323,11 +281,7 @@
 	return
 }
 
-<<<<<<< HEAD
-func validateMyIdentityRequest(unlockReq *myIdentityDTO) (errors *validation.FieldErrorMap) {
-=======
 func validateCurrentIdentityRequest(unlockReq *currentIdentityDTO) (errors *validation.FieldErrorMap) {
->>>>>>> b2ab0ea6
 	errors = validation.NewErrorMap()
 	if unlockReq.Passphrase == nil {
 		errors.ForField("passphrase").AddError("required", "Field is required")
@@ -358,10 +312,6 @@
 	selector identity_selector.Handler,
 ) {
 	idmEnd := NewIdentitiesEndpoint(idm, selector)
-<<<<<<< HEAD
-	router.PUT("/me", idmEnd.Me)
-=======
->>>>>>> b2ab0ea6
 	router.GET("/identities", idmEnd.List)
 	router.POST("/identities", idmEnd.Create)
 	router.PUT("/identities/:id", idmEnd.Current)
