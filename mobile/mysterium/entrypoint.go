--- conflicted
+++ resolved
@@ -214,11 +214,7 @@
 			Address: options.QualityOracleURL,
 		},
 		Discovery: node.OptionsDiscovery{
-<<<<<<< HEAD
-			Types:        []node.DiscoveryType{node.DiscoveryTypeAPI, node.DiscoveryTypeDHT},
-=======
 			Types:        []node.DiscoveryType{node.DiscoveryTypeAPI},
->>>>>>> dd44549b
 			Address:      network.MysteriumAPIAddress,
 			FetchEnabled: false,
 			DHT: node.OptionsDHT{
