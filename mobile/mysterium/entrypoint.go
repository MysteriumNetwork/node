/*
 * Copyright (C) 2018 The "MysteriumNetwork/node" Authors.
 *
 * This program is free software: you can redistribute it and/or modify
 * it under the terms of the GNU General Public License as published by
 * the Free Software Foundation, either version 3 of the License, or
 * (at your option) any later version.
 *
 * This program is distributed in the hope that it will be useful,
 * but WITHOUT ANY WARRANTY; without even the implied warranty of
 * MERCHANTABILITY or FITNESS FOR A PARTICULAR PURPOSE.  See the
 * GNU General Public License for more details.
 *
 * You should have received a copy of the GNU General Public License
 * along with this program.  If not, see <http://www.gnu.org/licenses/>.
 */

package mysterium

import (
	"math/big"
	"path/filepath"
	"time"

	"github.com/ethereum/go-ethereum/common"
	"github.com/pkg/errors"
	"github.com/rs/zerolog/log"

	"github.com/mysteriumnetwork/node/core/port"
	"github.com/mysteriumnetwork/node/core/state"
	"github.com/mysteriumnetwork/node/identity/registry"
	wireguard_connection "github.com/mysteriumnetwork/node/services/wireguard/connection"
	"github.com/mysteriumnetwork/node/session/pingpong"
	"github.com/mysteriumnetwork/node/session/pingpong/event"

	"github.com/rs/zerolog"

	"github.com/mysteriumnetwork/node/cmd"
	"github.com/mysteriumnetwork/node/core/connection"
	"github.com/mysteriumnetwork/node/core/ip"
	"github.com/mysteriumnetwork/node/core/location"
	"github.com/mysteriumnetwork/node/core/node"
	"github.com/mysteriumnetwork/node/eventbus"
	"github.com/mysteriumnetwork/node/feedback"
	"github.com/mysteriumnetwork/node/identity"
	"github.com/mysteriumnetwork/node/identity/selector"
	"github.com/mysteriumnetwork/node/logconfig"
	"github.com/mysteriumnetwork/node/market"
	"github.com/mysteriumnetwork/node/metadata"
	"github.com/mysteriumnetwork/node/services/wireguard"
)

// MobileNode represents node object tuned for mobile devices
type MobileNode struct {
	shutdown                     func() error
	node                         *cmd.Node
	stateKeeper                  *state.Keeper
	connectionManager            connection.Manager
	locationResolver             *location.Cache
	identitySelector             selector.Handler
	signerFactory                identity.SignerFactory
	ipResolver                   ip.Resolver
	eventBus                     eventbus.EventBus
	connectionRegistry           *connection.Registry
	proposalsManager             *proposalsManager
	hermes                       common.Address
	feedbackReporter             *feedback.Reporter
	transactor                   *registry.Transactor
	identityRegistry             registry.IdentityRegistry
	identityChannelCalculator    *pingpong.ChannelAddressCalculator
	consumerBalanceTracker       *pingpong.ConsumerBalanceTracker
	registryAddress              string
	channelImplementationAddress string
	startTime                    time.Time
}

// MobileNodeOptions contains common mobile node options.
type MobileNodeOptions struct {
	Testnet                         bool
	Localnet                        bool
	ExperimentNATPunching           bool
	MysteriumAPIAddress             string
	BrokerAddress                   string
	EtherClientRPC                  string
	FeedbackURL                     string
	QualityOracleURL                string
	IPDetectorURL                   string
	LocationDetectorURL             string
	TransactorEndpointAddress       string
	TransactorRegistryAddress       string
	TransactorChannelImplementation string
	HermesEndpointAddress           string
	HermesID                        string
	MystSCAddress                   string
}

// DefaultNodeOptions returns default options.
func DefaultNodeOptions() *MobileNodeOptions {
	return &MobileNodeOptions{
		Testnet:                         true,
		ExperimentNATPunching:           true,
		MysteriumAPIAddress:             metadata.TestnetDefinition.MysteriumAPIAddress,
		BrokerAddress:                   metadata.TestnetDefinition.BrokerAddress,
		EtherClientRPC:                  metadata.TestnetDefinition.EtherClientRPC,
		FeedbackURL:                     "https://feedback.mysterium.network",
		QualityOracleURL:                "https://quality.mysterium.network/api/v1",
		IPDetectorURL:                   "https://api.ipify.org/?format=json",
		LocationDetectorURL:             "https://testnet-location.mysterium.network/api/v1/location",
		TransactorEndpointAddress:       metadata.TestnetDefinition.TransactorAddress,
		TransactorRegistryAddress:       metadata.TestnetDefinition.RegistryAddress,
		TransactorChannelImplementation: metadata.TestnetDefinition.ChannelImplAddress,
		HermesID:                        metadata.TestnetDefinition.HermesID,
		MystSCAddress:                   "0x7753cfAD258eFbC52A9A1452e42fFbce9bE486cb",
	}
}

// NewNode function creates new Node
func NewNode(appPath string, options *MobileNodeOptions) (*MobileNode, error) {
	var di cmd.Dependencies

	if appPath == "" {
		return nil, errors.New("node app path is required")
	}
	dataDir := filepath.Join(appPath, ".mysterium")
	currentDir := appPath

	network := node.OptionsNetwork{
		Testnet:               options.Testnet,
		Localnet:              options.Localnet,
		ExperimentNATPunching: options.ExperimentNATPunching,
		MysteriumAPIAddress:   options.MysteriumAPIAddress,
		BrokerAddress:         options.BrokerAddress,
		EtherClientRPC:        options.EtherClientRPC,
	}
	logOptions := logconfig.LogOptions{
		LogLevel: zerolog.DebugLevel,
		LogHTTP:  false,
		Filepath: filepath.Join(dataDir, "mysterium-node"),
	}

	nodeOptions := node.Options{
		LogOptions: logOptions,
		Directories: node.OptionsDirectory{
			Data:     dataDir,
			Storage:  filepath.Join(dataDir, "db"),
			Keystore: filepath.Join(dataDir, "keystore"),
			Runtime:  currentDir,
		},

		TequilapiEnabled: false,

		Keystore: node.OptionsKeystore{
			UseLightweight: true,
		},
		UI: node.OptionsUI{
			UIEnabled: false,
		},
		MMN:            node.OptionsMMN{},
		FeedbackURL:    options.FeedbackURL,
		OptionsNetwork: network,
		Quality: node.OptionsQuality{
			Type:    node.QualityTypeMORQA,
			Address: options.QualityOracleURL,
		},
		Discovery: node.OptionsDiscovery{
			Types:        []node.DiscoveryType{node.DiscoveryTypeAPI, node.DiscoveryTypeBroker},
			Address:      network.MysteriumAPIAddress,
			FetchEnabled: false,
		},
		Location: node.OptionsLocation{
			IPDetectorURL: options.IPDetectorURL,
			Type:          node.LocationTypeOracle,
			Address:       options.LocationDetectorURL,
		},
		Transactor: node.OptionsTransactor{
			TransactorEndpointAddress:       options.TransactorEndpointAddress,
			RegistryAddress:                 options.TransactorRegistryAddress,
			ChannelImplementation:           options.TransactorChannelImplementation,
			ProviderMaxRegistrationAttempts: 10,
			ProviderRegistrationRetryDelay:  time.Minute * 3,
			ProviderRegistrationStake:       big.NewInt(6200000000),
		},
		Hermes: node.OptionsHermes{
			HermesID: options.HermesID,
		},
		Payments: node.OptionsPayments{
<<<<<<< HEAD
			MaxAllowedPaymentPercentile:    1500,
			BCTimeout:                      time.Second * 30,
			HermesPromiseSettlingThreshold: 0.1,
			SettlementTimeout:              time.Hour * 2,
			MystSCAddress:                  options.MystSCAddress,
=======
			MaxAllowedPaymentPercentile:        1500,
			BCTimeout:                          time.Second * 30,
			AccountantPromiseSettlingThreshold: 0.1,
			SettlementTimeout:                  time.Hour * 2,
			MystSCAddress:                      options.MystSCAddress,
>>>>>>> a59fa410
		},
		Consumer: true,
		P2PPorts: port.UnspecifiedRange(),
	}

	err := di.Bootstrap(nodeOptions)
	if err != nil {
		return nil, errors.Wrap(err, "could not bootstrap dependencies")
	}

	mobileNode := &MobileNode{
		shutdown:                     func() error { return di.Shutdown() },
		node:                         di.Node,
		stateKeeper:                  di.StateKeeper,
		connectionManager:            di.ConnectionManager,
		locationResolver:             di.LocationResolver,
		identitySelector:             di.IdentitySelector,
		signerFactory:                di.SignerFactory,
		ipResolver:                   di.IPResolver,
		eventBus:                     di.EventBus,
		connectionRegistry:           di.ConnectionRegistry,
		hermes:                       common.HexToAddress(nodeOptions.Hermes.HermesID),
		feedbackReporter:             di.Reporter,
		transactor:                   di.Transactor,
		identityRegistry:             di.IdentityRegistry,
		consumerBalanceTracker:       di.ConsumerBalanceTracker,
		identityChannelCalculator:    di.ChannelAddressCalculator,
		channelImplementationAddress: nodeOptions.Transactor.ChannelImplementation,
		registryAddress:              nodeOptions.Transactor.RegistryAddress,
		proposalsManager: newProposalsManager(
			di.ProposalRepository,
			di.MysteriumAPI,
			di.QualityClient,
		),
		startTime: time.Now(),
	}
	return mobileNode, nil
}

// GetProposals returns service proposals from API or cache. Proposals returned as JSON byte array since
// go mobile does not support complex slices.
func (mb *MobileNode) GetProposals(req *GetProposalsRequest) ([]byte, error) {
	return mb.proposalsManager.getProposals(req)
}

// ProposalChangeCallback represents proposal callback.
type ProposalChangeCallback interface {
	OnChange(proposal []byte)
}

// GetLocationResponse represents location response.
type GetLocationResponse struct {
	IP      string
	Country string
}

// GetLocation return current location including country and IP.
func (mb *MobileNode) GetLocation() (*GetLocationResponse, error) {
	loc, err := mb.locationResolver.DetectLocation()
	if err != nil {
		return nil, errors.Wrap(err, "could not get location")
	}

	return &GetLocationResponse{
		IP:      loc.IP,
		Country: loc.Country,
	}, nil
}

// GetStatusResponse represents status response.
type GetStatusResponse struct {
	State       string
	ProviderID  string
	ServiceType string
}

// GetStatus returns current connection state and provider info if connected to VPN.
func (mb *MobileNode) GetStatus() *GetStatusResponse {
	status := mb.connectionManager.Status()
	return &GetStatusResponse{
		State:       string(status.State),
		ProviderID:  status.Proposal.ProviderID,
		ServiceType: status.Proposal.ServiceType,
	}
}

// StatisticsChangeCallback represents statistics callback.
type StatisticsChangeCallback interface {
	OnChange(duration int64, bytesReceived int64, bytesSent int64, tokensSpent *big.Int)
}

// RegisterStatisticsChangeCallback registers callback which is called on active connection
// statistics change.
func (mb *MobileNode) RegisterStatisticsChangeCallback(cb StatisticsChangeCallback) {
	_ = mb.eventBus.SubscribeAsync(connection.AppTopicConnectionStatistics, func(e connection.AppEventConnectionStatistics) {
		tokensSpent := mb.stateKeeper.GetState().Connection.Invoice.AgreementTotal
		cb.OnChange(int64(e.SessionInfo.Duration().Seconds()), int64(e.Stats.BytesReceived), int64(e.Stats.BytesSent), tokensSpent)
	})
}

// ConnectionStatusChangeCallback represents status callback.
type ConnectionStatusChangeCallback interface {
	OnChange(status string)
}

// RegisterConnectionStatusChangeCallback registers callback which is called on active connection
// status change.
func (mb *MobileNode) RegisterConnectionStatusChangeCallback(cb ConnectionStatusChangeCallback) {
	_ = mb.eventBus.SubscribeAsync(connection.AppTopicConnectionState, func(e connection.AppEventConnectionState) {
		cb.OnChange(string(e.State))
	})
}

// BalanceChangeCallback represents balance change callback.
type BalanceChangeCallback interface {
	OnChange(identityAddress string, balance *big.Int)
}

// RegisterBalanceChangeCallback registers callback which is called on identity balance change.
func (mb *MobileNode) RegisterBalanceChangeCallback(cb BalanceChangeCallback) {
	_ = mb.eventBus.SubscribeAsync(event.AppTopicBalanceChanged, func(e event.AppEventBalanceChanged) {
		cb.OnChange(e.Identity.Address, e.Current)
	})
}

// IdentityRegistrationChangeCallback represents identity registration status callback.
type IdentityRegistrationChangeCallback interface {
	OnChange(identityAddress string, status string)
}

// RegisterIdentityRegistrationChangeCallback registers callback which is called on identity registration status change.
func (mb *MobileNode) RegisterIdentityRegistrationChangeCallback(cb IdentityRegistrationChangeCallback) {
	_ = mb.eventBus.SubscribeAsync(registry.AppTopicIdentityRegistration, func(e registry.AppEventIdentityRegistration) {
		cb.OnChange(e.ID.Address, e.Status.String())
	})
}

// ConnectRequest represents connect request.
type ConnectRequest struct {
	IdentityAddress   string
	ProviderID        string
	ServiceType       string
	DisableKillSwitch bool
	ForceReconnect    bool
}

// ConnectResponse represents connect response with optional error code and message.
type ConnectResponse struct {
	ErrorCode    string
	ErrorMessage string
}

const (
	connectErrInvalidProposal     = "InvalidProposal"
	connectErrInsufficientBalance = "InsufficientBalance"
	connectErrUnknown             = "Unknown"
)

// Connect connects to given provider.
func (mb *MobileNode) Connect(req *ConnectRequest) *ConnectResponse {
	proposal, err := mb.proposalsManager.repository.Proposal(market.ProposalID{
		ProviderID:  req.ProviderID,
		ServiceType: req.ServiceType,
	})
	if err != nil {
		return &ConnectResponse{
			ErrorCode:    connectErrInvalidProposal,
			ErrorMessage: err.Error(),
		}
	}

	connectOptions := connection.ConnectParams{
		DisableKillSwitch: req.DisableKillSwitch,
		DNS:               connection.DNSOptionAuto,
	}
	if err := mb.connectionManager.Connect(identity.FromAddress(req.IdentityAddress), mb.hermes, *proposal, connectOptions); err != nil {
		if err == connection.ErrInsufficientBalance {
			return &ConnectResponse{
				ErrorCode: connectErrInsufficientBalance,
			}
		}
		return &ConnectResponse{
			ErrorCode:    connectErrUnknown,
			ErrorMessage: err.Error(),
		}
	}
	return &ConnectResponse{}
}

// Reconnect checks weather session is alive and reconnects if its dead. Force reconnect if ForceReconnect is set.
func (mb *MobileNode) Reconnect(req *ConnectRequest) *ConnectResponse {
	reconnect := func() *ConnectResponse {
		if err := mb.Disconnect(); err != nil {
			log.Err(err).Msg("Failed to disconnect previous session")
		}
		return mb.Connect(req)
	}
	if req.ForceReconnect {
		log.Info().Msg("Forcing immediate reconnect")
		return reconnect()
	} else if err := mb.connectionManager.CheckChannel(); err != nil {
		log.Info().Msg("Forcing reconnect after failed channel")
		return reconnect()
	}
	log.Info().Msg("Reconnect is not needed - p2p channel is alive")
	return &ConnectResponse{}
}

// Disconnect disconnects or cancels current connection.
func (mb *MobileNode) Disconnect() error {
	if err := mb.connectionManager.Disconnect(); err != nil {
		return errors.Wrap(err, "could not disconnect")
	}
	return nil
}

// GetIdentityRequest represents identity request.
type GetIdentityRequest struct {
	Address    string
	Passphrase string
}

// GetIdentityResponse represents identity response.
type GetIdentityResponse struct {
	IdentityAddress    string
	ChannelAddress     string
	RegistrationStatus string
}

// GetIdentity finds first identity and unlocks it.
// If there is no identity default one will be created.
func (mb *MobileNode) GetIdentity(req *GetIdentityRequest) (*GetIdentityResponse, error) {
	if req == nil {
		req = &GetIdentityRequest{}
	}
	id, err := mb.identitySelector.UseOrCreate(req.Address, req.Passphrase)
	if err != nil {
		return nil, errors.Wrap(err, "could not unlock identity")
	}

	channelAddress, err := mb.identityChannelCalculator.GetChannelAddress(id)
	if err != nil {
		return nil, errors.Wrap(err, "could not generate channel address")
	}

	status, err := mb.identityRegistry.GetRegistrationStatus(id)
	if err != nil {
		return nil, errors.Wrap(err, "could not get identity registration status")
	}

	return &GetIdentityResponse{
		IdentityAddress:    id.Address,
		ChannelAddress:     channelAddress.Hex(),
		RegistrationStatus: status.String(),
	}, nil
}

// GetIdentityRegistrationFeesResponse represents identity registration fees result.
type GetIdentityRegistrationFeesResponse struct {
	Fee *big.Int
}

// GetIdentityRegistrationFees returns identity registration fees.
func (mb *MobileNode) GetIdentityRegistrationFees() (*GetIdentityRegistrationFeesResponse, error) {
	fees, err := mb.transactor.FetchRegistrationFees()
	if err != nil {
		return nil, errors.Wrap(err, "could not get registration fees")
	}
	return &GetIdentityRegistrationFeesResponse{Fee: fees.Fee}, nil
}

// RegisterIdentityRequest represents identity registration request.
type RegisterIdentityRequest struct {
	IdentityAddress string
	Fee             *big.Int
}

// RegisterIdentity starts identity registration in background.
func (mb *MobileNode) RegisterIdentity(req *RegisterIdentityRequest) error {
	err := mb.transactor.RegisterIdentity(req.IdentityAddress, &registry.IdentityRegistrationRequestDTO{
		Stake:       big.NewInt(0),
		Beneficiary: "",
		Fee:         req.Fee,
	})
	if err != nil {
		return errors.Wrap(err, "could not register identity")
	}
	return nil
}

// TopUpRequest represents top-up request.
type TopUpRequest struct {
	IdentityAddress string
}

// TopUp adds resets to default balance. This is temporary flow while
// payments are not production ready.
func (mb *MobileNode) TopUp(req *TopUpRequest) error {
	if err := mb.transactor.TopUp(req.IdentityAddress); err != nil {
		return errors.Wrap(err, "could not top-up balance")
	}
	return nil
}

// GetBalanceRequest represents balance request.
type GetBalanceRequest struct {
	IdentityAddress string
}

// GetBalanceResponse represents balance response.
type GetBalanceResponse struct {
	Balance *big.Int
}

// GetBalance returns current balance.
func (mb *MobileNode) GetBalance(req *GetBalanceRequest) (*GetBalanceResponse, error) {
	balance := mb.consumerBalanceTracker.GetBalance(identity.FromAddress(req.IdentityAddress))
	return &GetBalanceResponse{Balance: balance}, nil
}

// SendFeedbackRequest represents user feedback request.
type SendFeedbackRequest struct {
	Email       string
	Description string
}

// SendFeedback sends user feedback via feedback reported.
func (mb *MobileNode) SendFeedback(req *SendFeedbackRequest) error {
	report := feedback.UserReport{
		Email:       req.Email,
		Description: req.Description,
	}
	result, err := mb.feedbackReporter.NewIssue(report)
	if err != nil {
		return errors.Wrap(err, "could not create user report")
	}

	if !result.Success {
		return errors.New("user report sent but got error response")
	}
	return nil
}

// Shutdown function stops running mobile node
func (mb *MobileNode) Shutdown() error {
	return mb.shutdown()
}

// WaitUntilDies function returns when node stops
func (mb *MobileNode) WaitUntilDies() error {
	return mb.node.Wait()
}

// OverrideWireguardConnection overrides default wireguard connection implementation to more mobile adapted one
func (mb *MobileNode) OverrideWireguardConnection(wgTunnelSetup WireguardTunnelSetup) {
	wireguard.Bootstrap()
	factory := func() (connection.Connection, error) {
		opts := wireGuardOptions{
			statsUpdateInterval: 1 * time.Second,
			handshakeTimeout:    1 * time.Minute,
		}
		return NewWireGuardConnection(
			opts,
			newWireguardDevice(wgTunnelSetup),
			mb.ipResolver,
			wireguard_connection.NewHandshakeWaiter(),
		)
	}
	mb.connectionRegistry.Register(wireguard.ServiceType, factory)
}

// HealthCheckData represents node health check info
type HealthCheckData struct {
	Uptime    string     `json:"uptime"`
	Version   string     `json:"version"`
	BuildInfo *BuildInfo `json:"build_info"`
}

// BuildInfo represents node build info.
type BuildInfo struct {
	Commit      string `json:"commit"`
	Branch      string `json:"branch"`
	BuildNumber string `json:"build_number"`
}

// HealthCheck returns node health check data.
func (mb *MobileNode) HealthCheck() *HealthCheckData {
	return &HealthCheckData{
		Uptime:  time.Since(mb.startTime).String(),
		Version: metadata.VersionAsString(),
		BuildInfo: &BuildInfo{
			Commit:      metadata.BuildCommit,
			Branch:      metadata.BuildBranch,
			BuildNumber: metadata.BuildNumber,
		},
	}
}<|MERGE_RESOLUTION|>--- conflicted
+++ resolved
@@ -184,19 +184,11 @@
 			HermesID: options.HermesID,
 		},
 		Payments: node.OptionsPayments{
-<<<<<<< HEAD
-			MaxAllowedPaymentPercentile:    1500,
-			BCTimeout:                      time.Second * 30,
-			HermesPromiseSettlingThreshold: 0.1,
-			SettlementTimeout:              time.Hour * 2,
-			MystSCAddress:                  options.MystSCAddress,
-=======
 			MaxAllowedPaymentPercentile:        1500,
 			BCTimeout:                          time.Second * 30,
-			AccountantPromiseSettlingThreshold: 0.1,
+			HermesPromiseSettlingThreshold: 0.1,
 			SettlementTimeout:                  time.Hour * 2,
 			MystSCAddress:                      options.MystSCAddress,
->>>>>>> a59fa410
 		},
 		Consumer: true,
 		P2PPorts: port.UnspecifiedRange(),
